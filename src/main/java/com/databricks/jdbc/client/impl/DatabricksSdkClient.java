package com.databricks.jdbc.client.impl;

import com.databricks.jdbc.client.DatabricksClient;
import com.databricks.jdbc.client.StatementType;
import com.databricks.jdbc.core.*;
import com.databricks.jdbc.driver.IDatabricksConnectionContext;
import com.databricks.sdk.WorkspaceClient;
import com.databricks.sdk.core.DatabricksConfig;
import com.databricks.sdk.service.sql.*;
import org.slf4j.Logger;
import org.slf4j.LoggerFactory;

import java.sql.SQLException;
import java.util.Collection;
import java.util.Map;

/**
 * Implementation of DatabricksClient interface using Databricks Java SDK.
 */
public class DatabricksSdkClient implements DatabricksClient {
  private static final Logger LOGGER = LoggerFactory.getLogger(DatabricksSdkClient.class);
  private static final String ASYNC_TIMEOUT_VALUE = "0s";
  private static final String SYNC_TIMEOUT_VALUE = "20s";
  private static final int STATEMENT_RESULT_POLL_INTERVAL_MILLIS = 200;

  private final IDatabricksConnectionContext connectionContext;
  private final DatabricksConfig databricksConfig;
  private final WorkspaceClient workspaceClient;

  public DatabricksSdkClient(IDatabricksConnectionContext connectionContext) {
    this.connectionContext = connectionContext;
    // Handle more auth types
    this.databricksConfig = new DatabricksConfig()
        .setHost(connectionContext.getHostUrl())
        .setToken(connectionContext.getToken());

    this.workspaceClient = new WorkspaceClient(databricksConfig);
  }

  public DatabricksSdkClient(IDatabricksConnectionContext connectionContext, StatementExecutionService statementExecutionService) {
    this.connectionContext = connectionContext;
    // Handle more auth types
    this.databricksConfig = new DatabricksConfig()
        .setHost(connectionContext.getHostUrl())
        .setToken(connectionContext.getToken());

    this.workspaceClient = new WorkspaceClient(true).withStatementExecutionImpl(statementExecutionService);
  }

  @Override
  public Session createSession(String warehouseId) {
    LOGGER.debug("public Session createSession(String warehouseId = {})", warehouseId);
    CreateSessionRequest createSessionRequest = new CreateSessionRequest()
        .setWarehouseId(warehouseId);
    return workspaceClient.statementExecution().createSession(createSessionRequest);
  }

  @Override
  public void deleteSession(String sessionId) {
    LOGGER.debug("public void deleteSession(String sessionId = {})", sessionId);
    workspaceClient.statementExecution().deleteSession(sessionId);
  }

  @Override
  public DatabricksResultSet executeStatement(
      String sql, String warehouseId, Map<Integer, ImmutableSqlParameter> parameters,
      StatementType statementType, IDatabricksSession session, IDatabricksStatement parentStatement) throws SQLException {
    LOGGER.debug("public DatabricksResultSet executeStatement(String sql = {}, String warehouseId = {}, Map<Integer, ImmutableSqlParameter> parameters, StatementType statementType = {}, IDatabricksSession session)", sql, warehouseId, statementType);
    Format format = useCloudFetchForResult(statementType) ? Format.ARROW_STREAM : Format.JSON_ARRAY;
    Disposition disposition = useCloudFetchForResult(statementType) ? Disposition.EXTERNAL_LINKS : Disposition.INLINE;
    ExecuteStatementRequest request = new ExecuteStatementRequest()
        .setStatement(sql)
        .setWarehouseId(warehouseId)
        .setDisposition(disposition)
        .setFormat(format)
        .setWaitTimeout(ASYNC_TIMEOUT_VALUE)
        .setSessionId(session.getSessionId());

    ExecuteStatementResponse response = workspaceClient.statementExecution().executeStatement(request);
    String statementId = response.getStatementId();
    StatementState responseState = response.getStatus().getState();

    // TODO: Add timeout
    while (responseState == StatementState.PENDING || responseState == StatementState.RUNNING) {
      try {
        // TODO: make this configurable
        Thread.sleep(STATEMENT_RESULT_POLL_INTERVAL_MILLIS);
      } catch (InterruptedException e) {
        // TODO: Handle gracefully
        throw new DatabricksSQLException("Statement execution fetch interrupted");
      }
      response = wrapGetStatementResponse(workspaceClient.statementExecution().getStatement(statementId));
      responseState = response.getStatus().getState();
    }
    if (responseState != StatementState.SUCCEEDED) {
      handleFailedExecution(responseState, statementId, sql);
    }

    return new DatabricksResultSet(response.getStatus(), statementId, response.getResult(),
          response.getManifest(), statementType, session, parentStatement);
  }

  private boolean useCloudFetchForResult(StatementType statementType) {
    return statementType == StatementType.QUERY || statementType == StatementType.SQL;
  }

  @Override
  public void closeStatement(String statementId) {
    LOGGER.debug("public void closeStatement(String statementId = {})", statementId);
    workspaceClient.statementExecution().closeStatement(statementId);
  }

  @Override
<<<<<<< HEAD
  public Collection<ExternalLink> getResultChunks(String statementId, long chunkIndex) {
    return workspaceClient.statementExecution().getStatementResultChunkN(statementId, chunkIndex).getExternalLinks();
=======
  public Optional<ExternalLink> getResultChunk(String statementId, long chunkIndex) {
    LOGGER.debug("public Optional<ExternalLink> getResultChunk(String statementId = {}, long chunkIndex = {})", statementId, chunkIndex);
    return workspaceClient.statementExecution().getStatementResultChunkN(statementId, chunkIndex).getExternalLinks().stream().findFirst();
>>>>>>> 037f764a
  }

  /**
   * Handles a failed execution and throws appropriate exception
   */
  private void handleFailedExecution(StatementState statementState, String statementId, String statement) throws SQLException {
    LOGGER.debug("private void handleFailedExecution(StatementState statementState = {}, String statementId = {}, String statement = {})", statementState, statementId, statement);
    switch (statementState) {
      case FAILED:
      case CLOSED:
      case CANCELED:
        // TODO: Handle differently for failed, closed and cancelled with proper error codes
        throw new DatabricksSQLException("Statement execution failed " + statementId + " -> " + statement);
      default:
        throw new IllegalStateException("Invalid state for error");
    }
  }

  private ExecuteStatementResponse wrapGetStatementResponse(GetStatementResponse getStatementResponse) {
    return new ExecuteStatementResponse().setStatementId(getStatementResponse.getStatementId())
        .setStatus(getStatementResponse.getStatus())
        .setManifest(getStatementResponse.getManifest())
        .setResult(getStatementResponse.getResult());
  }
}<|MERGE_RESOLUTION|>--- conflicted
+++ resolved
@@ -111,14 +111,9 @@
   }
 
   @Override
-<<<<<<< HEAD
   public Collection<ExternalLink> getResultChunks(String statementId, long chunkIndex) {
+    LOGGER.debug("public Optional<ExternalLink> getResultChunk(String statementId = {}, long chunkIndex = {})", statementId, chunkIndex);
     return workspaceClient.statementExecution().getStatementResultChunkN(statementId, chunkIndex).getExternalLinks();
-=======
-  public Optional<ExternalLink> getResultChunk(String statementId, long chunkIndex) {
-    LOGGER.debug("public Optional<ExternalLink> getResultChunk(String statementId = {}, long chunkIndex = {})", statementId, chunkIndex);
-    return workspaceClient.statementExecution().getStatementResultChunkN(statementId, chunkIndex).getExternalLinks().stream().findFirst();
->>>>>>> 037f764a
   }
 
   /**
