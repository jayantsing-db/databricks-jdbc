--- conflicted
+++ resolved
@@ -70,15 +70,9 @@
     ExecuteStatementRequest request = new ExecuteStatementRequest()
         .setStatement(statement)
         .setWarehouseId(warehouseId)
-<<<<<<< HEAD
-        .setDisposition(isInternal ? Disposition.INLINE : Disposition.EXTERNAL_LINKS)
-        .setFormat(isInternal ? Format.JSON_ARRAY : Format.ARROW_STREAM)
-        .setWaitTimeout(isInternal ? SYNC_TIMEOUT_VALUE : ASYNC_TIMEOUT_VALUE)
-=======
         .setDisposition(disposition)
         .setFormat(format)
         .setWaitTimeout(ASYNC_TIMEOUT_VALUE)
->>>>>>> 2255c634
         .setSessionId(session.getSessionId());
 
     ExecuteStatementResponse response = workspaceClient.statementExecution().executeStatement(request);
