package com.databricks.jdbc.client.impl;

import com.databricks.jdbc.client.DatabricksClient;
import com.databricks.jdbc.client.StatementType;
import com.databricks.jdbc.client.sqlexec.CloseStatementRequest;
import com.databricks.jdbc.client.sqlexec.CreateSessionRequest;
import com.databricks.jdbc.client.sqlexec.DeleteSessionRequest;
import com.databricks.jdbc.client.sqlexec.ExecuteStatementRequestWithSession;
import com.databricks.jdbc.client.sqlexec.Session;
import com.databricks.jdbc.core.*;
import com.databricks.jdbc.driver.IDatabricksConnectionContext;
import com.databricks.sdk.WorkspaceClient;
import com.databricks.sdk.core.ApiClient;
import com.databricks.sdk.core.DatabricksConfig;
import com.databricks.sdk.service.sql.*;
import org.slf4j.Logger;
import org.slf4j.LoggerFactory;

import java.sql.SQLException;
import java.util.HashMap;
import java.util.Map;
import java.util.Optional;

/**
 * Implementation of DatabricksClient interface using Databricks Java SDK.
 */
public class DatabricksSdkClient implements DatabricksClient {
  private static final Logger LOGGER = LoggerFactory.getLogger(DatabricksSdkClient.class);
  private static final String ASYNC_TIMEOUT_VALUE = "0s";
  private static final String SYNC_TIMEOUT_VALUE = "20s";
  private static final int STATEMENT_RESULT_POLL_INTERVAL_MILLIS = 200;

  private final IDatabricksConnectionContext connectionContext;
  private final DatabricksConfig databricksConfig;
  private final WorkspaceClient workspaceClient;

  public DatabricksSdkClient(IDatabricksConnectionContext connectionContext) {
    this.connectionContext = connectionContext;
    // Handle more auth types
    this.databricksConfig = new DatabricksConfig()
        .setHost(connectionContext.getHostUrl())
        .setToken(connectionContext.getToken());

    this.workspaceClient = new WorkspaceClient(databricksConfig);
  }

  public DatabricksSdkClient(IDatabricksConnectionContext connectionContext,
                             StatementExecutionService statementExecutionService, ApiClient apiClient) {
    this.connectionContext = connectionContext;
    // Handle more auth types
    this.databricksConfig = new DatabricksConfig()
        .setHost(connectionContext.getHostUrl())
        .setToken(connectionContext.getToken());

    this.workspaceClient = new WorkspaceClient(true /* mock */, apiClient)
        .withStatementExecutionImpl(statementExecutionService);
  }

  @Override
  public Session createSession(String warehouseId) {
<<<<<<< HEAD
    CreateSessionRequest request = new CreateSessionRequest()
=======
    LOGGER.debug("public Session createSession(String warehouseId = {})", warehouseId);
    CreateSessionRequest createSessionRequest = new CreateSessionRequest()
>>>>>>> d53d6ef7
        .setWarehouseId(warehouseId);
    String path = "/api/2.0/sql/statements/sessions";
    Map<String, String> headers = new HashMap<>();
    headers.put("Accept", "application/json");
    headers.put("Content-Type", "application/json");
    return (Session) workspaceClient.apiClient().POST(path, request, Session.class, headers);
  }

  @Override
  public void deleteSession(String sessionId) {
<<<<<<< HEAD
    DeleteSessionRequest request = new DeleteSessionRequest().setSessionId(sessionId);
    String path = String.format("/api/2.0/sql/statements/sessions/%s", request.getSessionId());
    Map<String, String> headers = new HashMap<>();
    workspaceClient.apiClient().DELETE(path, request, Void.class, headers);
=======
    LOGGER.debug("public void deleteSession(String sessionId = {})", sessionId);
    workspaceClient.statementExecution().deleteSession(sessionId);
>>>>>>> d53d6ef7
  }

  @Override
  public DatabricksResultSet executeStatement(
      String sql, String warehouseId, Map<Integer, ImmutableSqlParameter> parameters,
      StatementType statementType, IDatabricksSession session, IDatabricksStatement parentStatement) throws SQLException {
    LOGGER.debug("public DatabricksResultSet executeStatement(String sql = {}, String warehouseId = {}, Map<Integer, ImmutableSqlParameter> parameters, StatementType statementType = {}, IDatabricksSession session)", sql, warehouseId, statementType);
    Format format = useCloudFetchForResult(statementType) ? Format.ARROW_STREAM : Format.JSON_ARRAY;
    Disposition disposition = useCloudFetchForResult(statementType) ? Disposition.EXTERNAL_LINKS : Disposition.INLINE;
    ExecuteStatementRequestWithSession request =
        (ExecuteStatementRequestWithSession) new ExecuteStatementRequestWithSession()
        .setSessionId(session.getSessionId())
        .setStatement(sql)
        .setWarehouseId(warehouseId)
        .setDisposition(disposition)
        .setFormat(format)
        .setWaitTimeout(ASYNC_TIMEOUT_VALUE);


    ExecuteStatementResponse response = workspaceClient.statementExecution().executeStatement(request);
    String statementId = response.getStatementId();
    StatementState responseState = response.getStatus().getState();

    // TODO: Add timeout
    while (responseState == StatementState.PENDING || responseState == StatementState.RUNNING) {
      try {
        // TODO: make this configurable
        Thread.sleep(STATEMENT_RESULT_POLL_INTERVAL_MILLIS);
      } catch (InterruptedException e) {
        // TODO: Handle gracefully
        throw new DatabricksSQLException("Statement execution fetch interrupted");
      }
      response = wrapGetStatementResponse(workspaceClient.statementExecution().getStatement(statementId));
      responseState = response.getStatus().getState();
    }
    if (responseState != StatementState.SUCCEEDED) {
      handleFailedExecution(responseState, statementId, sql);
    }

    return new DatabricksResultSet(response.getStatus(), statementId, response.getResult(),
          response.getManifest(), statementType, session, parentStatement);
  }

  private boolean useCloudFetchForResult(StatementType statementType) {
    return statementType == StatementType.QUERY || statementType == StatementType.SQL;
  }

  @Override
  public void closeStatement(String statementId) {
<<<<<<< HEAD
    CloseStatementRequest request = new CloseStatementRequest().setStatementId(statementId);
    String path = String.format("/api/2.0/sql/statements/%s", request.getStatementId());
    Map<String, String> headers = new HashMap<>();
    workspaceClient.apiClient().DELETE(path, request, Void.class, headers);
=======
    LOGGER.debug("public void closeStatement(String statementId = {})", statementId);
    workspaceClient.statementExecution().closeStatement(statementId);
>>>>>>> d53d6ef7
  }

  @Override
  public Optional<ExternalLink> getResultChunk(String statementId, long chunkIndex) {
    LOGGER.debug("public Optional<ExternalLink> getResultChunk(String statementId = {}, long chunkIndex = {})", statementId, chunkIndex);
    return workspaceClient.statementExecution().getStatementResultChunkN(statementId, chunkIndex).getExternalLinks().stream().findFirst();
  }

  /**
   * Handles a failed execution and throws appropriate exception
   */
  private void handleFailedExecution(StatementState statementState, String statementId, String statement) throws SQLException {
    LOGGER.debug("private void handleFailedExecution(StatementState statementState = {}, String statementId = {}, String statement = {})", statementState, statementId, statement);
    switch (statementState) {
      case FAILED:
      case CLOSED:
      case CANCELED:
        // TODO: Handle differently for failed, closed and cancelled with proper error codes
        throw new DatabricksSQLException("Statement execution failed " + statementId + " -> " + statement);
      default:
        throw new IllegalStateException("Invalid state for error");
    }
  }

  private ExecuteStatementResponse wrapGetStatementResponse(GetStatementResponse getStatementResponse) {
    return new ExecuteStatementResponse().setStatementId(getStatementResponse.getStatementId())
        .setStatus(getStatementResponse.getStatus())
        .setManifest(getStatementResponse.getManifest())
        .setResult(getStatementResponse.getResult());
  }
}<|MERGE_RESOLUTION|>--- conflicted
+++ resolved
@@ -58,12 +58,8 @@
 
   @Override
   public Session createSession(String warehouseId) {
-<<<<<<< HEAD
+    LOGGER.debug("public Session createSession(String warehouseId = {})", warehouseId);
     CreateSessionRequest request = new CreateSessionRequest()
-=======
-    LOGGER.debug("public Session createSession(String warehouseId = {})", warehouseId);
-    CreateSessionRequest createSessionRequest = new CreateSessionRequest()
->>>>>>> d53d6ef7
         .setWarehouseId(warehouseId);
     String path = "/api/2.0/sql/statements/sessions";
     Map<String, String> headers = new HashMap<>();
@@ -73,16 +69,12 @@
   }
 
   @Override
-  public void deleteSession(String sessionId) {
-<<<<<<< HEAD
-    DeleteSessionRequest request = new DeleteSessionRequest().setSessionId(sessionId);
+  public void deleteSession(String sessionId, String warehouseId) {
+    LOGGER.debug("public void deleteSession(String sessionId = {})", sessionId);
+    DeleteSessionRequest request = new DeleteSessionRequest().setSessionId(sessionId).setWarehouseId(warehouseId);
     String path = String.format("/api/2.0/sql/statements/sessions/%s", request.getSessionId());
     Map<String, String> headers = new HashMap<>();
     workspaceClient.apiClient().DELETE(path, request, Void.class, headers);
-=======
-    LOGGER.debug("public void deleteSession(String sessionId = {})", sessionId);
-    workspaceClient.statementExecution().deleteSession(sessionId);
->>>>>>> d53d6ef7
   }
 
   @Override
@@ -132,15 +124,11 @@
 
   @Override
   public void closeStatement(String statementId) {
-<<<<<<< HEAD
+    LOGGER.debug("public void closeStatement(String statementId = {})", statementId);
     CloseStatementRequest request = new CloseStatementRequest().setStatementId(statementId);
     String path = String.format("/api/2.0/sql/statements/%s", request.getStatementId());
     Map<String, String> headers = new HashMap<>();
     workspaceClient.apiClient().DELETE(path, request, Void.class, headers);
-=======
-    LOGGER.debug("public void closeStatement(String statementId = {})", statementId);
-    workspaceClient.statementExecution().closeStatement(statementId);
->>>>>>> d53d6ef7
   }
 
   @Override
