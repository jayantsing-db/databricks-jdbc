package com.databricks.jdbc.client.impl;

import com.databricks.jdbc.client.DatabricksClient;
import com.databricks.jdbc.client.StatementType;
import com.databricks.jdbc.client.sqlexec.CloseStatementRequest;
import com.databricks.jdbc.client.sqlexec.CreateSessionRequest;
import com.databricks.jdbc.client.sqlexec.DeleteSessionRequest;
import com.databricks.jdbc.client.sqlexec.Session;
import com.databricks.jdbc.client.sqlexec.*;
import com.databricks.jdbc.core.DatabricksResultSet;
import com.databricks.jdbc.core.DatabricksSQLException;
import com.databricks.jdbc.core.IDatabricksSession;
import com.databricks.jdbc.core.IDatabricksStatement;
import com.databricks.jdbc.core.ImmutableSessionInfo;
import com.databricks.jdbc.core.ImmutableSqlParameter;
import com.databricks.jdbc.driver.IDatabricksConnectionContext;
import com.databricks.sdk.WorkspaceClient;
import com.databricks.sdk.core.ApiClient;
import com.databricks.sdk.core.DatabricksConfig;
import com.databricks.sdk.service.sql.*;
import org.slf4j.Logger;
import org.slf4j.LoggerFactory;

import java.sql.SQLException;
import java.time.Instant;
import java.util.Collection;
import java.util.HashMap;
import java.util.Map;
import java.util.stream.Collectors;

/**
 * Implementation of DatabricksClient interface using Databricks Java SDK.
 */
public class DatabricksSdkClient implements DatabricksClient {
  private static final Logger LOGGER = LoggerFactory.getLogger(DatabricksSdkClient.class);
  private static final String ASYNC_TIMEOUT_VALUE = "0s";
  private static final String SYNC_TIMEOUT_VALUE = "20s";
  private static final int STATEMENT_RESULT_POLL_INTERVAL_MILLIS = 200;

  private final IDatabricksConnectionContext connectionContext;
  private final DatabricksConfig databricksConfig;
  private final WorkspaceClient workspaceClient;

  public DatabricksSdkClient(IDatabricksConnectionContext connectionContext) {
    this.connectionContext = connectionContext;
    // Handle more auth types
    this.databricksConfig = new DatabricksConfig()
        .setHost(connectionContext.getHostUrl())
        .setToken(connectionContext.getToken());

    this.workspaceClient = new WorkspaceClient(databricksConfig);
  }

  public DatabricksSdkClient(IDatabricksConnectionContext connectionContext,
                             StatementExecutionService statementExecutionService, ApiClient apiClient) {
    this.connectionContext = connectionContext;
    // Handle more auth types
    this.databricksConfig = new DatabricksConfig()
        .setHost(connectionContext.getHostUrl())
        .setToken(connectionContext.getToken());

    this.workspaceClient = new WorkspaceClient(true /* mock */, apiClient)
        .withStatementExecutionImpl(statementExecutionService);
  }

  @Override
  public ImmutableSessionInfo createSession(String warehouseId) {
    LOGGER.debug("public Session createSession(String warehouseId = {})", warehouseId);
    CreateSessionRequest request = new CreateSessionRequest()
        .setWarehouseId(warehouseId);
    String path = "/api/2.0/sql/statements/sessions";
    Map<String, String> headers = new HashMap<>();
    headers.put("Accept", "application/json");
    headers.put("Content-Type", "application/json");
    Session session = (Session) workspaceClient.apiClient().POST(path, request, Session.class, headers);
    return ImmutableSessionInfo.builder()
        .warehouseId(session.getWarehouseId())
        .sessionId(session.getSessionId())
        .build();
  }

  @Override
  public void deleteSession(String sessionId, String warehouseId) {
    LOGGER.debug("public void deleteSession(String sessionId = {})", sessionId);
    DeleteSessionRequest request = new DeleteSessionRequest().setSessionId(sessionId).setWarehouseId(warehouseId);
    String path = String.format("/api/2.0/sql/statements/sessions/%s", request.getSessionId());
    Map<String, String> headers = new HashMap<>();
    workspaceClient.apiClient().DELETE(path, request, Void.class, headers);
  }

  @Override
  public DatabricksResultSet executeStatement(
      String sql, String warehouseId, Map<Integer, ImmutableSqlParameter> parameters,
      StatementType statementType, IDatabricksSession session, IDatabricksStatement parentStatement) throws SQLException {
    LOGGER.debug("public DatabricksResultSet executeStatement(String sql = {}, String warehouseId = {}, Map<Integer, ImmutableSqlParameter> parameters, StatementType statementType = {}, IDatabricksSession session)", sql, warehouseId, statementType);
    Format format = useCloudFetchForResult(statementType) ? Format.ARROW_STREAM : Format.JSON_ARRAY;
    Disposition disposition = useCloudFetchForResult(statementType) ? Disposition.EXTERNAL_LINKS : Disposition.INLINE;
    ExecuteStatementRequestWithSession request =
        (ExecuteStatementRequestWithSession) new ExecuteStatementRequestWithSession()
<<<<<<< HEAD
        .setSessionId(session.getSessionId())
        .setStatement(sql)
        .setWarehouseId(warehouseId)
        .setDisposition(disposition)
        .setFormat(format)
        .setWaitTimeout(ASYNC_TIMEOUT_VALUE)
        .setParameters(parameters.values().stream().map(
            param -> new PositionalStatementParameterListItem()
                .setOrdinal(param.cardinal())
                .setType(param.type())
                .setValue(param.value().toString()))
            .collect(Collectors.toList()));


=======
            .setSessionId(session.getSessionId())
            .setStatement(sql)
            .setWarehouseId(warehouseId)
            .setDisposition(disposition)
            .setFormat(format)
            .setWaitTimeout(SYNC_TIMEOUT_VALUE)
            .setOnWaitTimeout(TimeoutAction.CONTINUE);

    long pollCount = 0;
    long executionStartTime = Instant.now().toEpochMilli();
>>>>>>> 0042c888
    ExecuteStatementResponse response = workspaceClient.statementExecution().executeStatement(request);
    String statementId = response.getStatementId();
    StatementState responseState = response.getStatus().getState();

    // TODO: Add timeout
    while (responseState == StatementState.PENDING || responseState == StatementState.RUNNING) {
      // First poll happens without a delay
      if (pollCount > 0) {
        try {
          // TODO: make this configurable
          Thread.sleep(STATEMENT_RESULT_POLL_INTERVAL_MILLIS);
        } catch (InterruptedException e) {
          // TODO: Handle gracefully
          throw new DatabricksSQLException("Statement execution fetch interrupted");
        }
      }
      response = wrapGetStatementResponse(workspaceClient.statementExecution().getStatement(statementId));
      responseState = response.getStatus().getState();
      pollCount++;
    }
    long executionEndTime = Instant.now().toEpochMilli();
    LOGGER.atDebug().log("Executed sql [%s] with status [%s], total time taken [%d] and pollCount [%d]",
        sql, responseState, (executionEndTime - executionStartTime), pollCount);
    if (responseState != StatementState.SUCCEEDED) {
      handleFailedExecution(responseState, statementId, sql);
    }
    return new DatabricksResultSet(response.getStatus(), statementId, response.getResult(),
          response.getManifest(), statementType, session, parentStatement);
  }

  private boolean useCloudFetchForResult(StatementType statementType) {
    return statementType == StatementType.QUERY || statementType == StatementType.SQL;
  }

  @Override
  public void closeStatement(String statementId) {
    LOGGER.debug("public void closeStatement(String statementId = {})", statementId);
    CloseStatementRequest request = new CloseStatementRequest().setStatementId(statementId);
    String path = String.format("/api/2.0/sql/statements/%s", request.getStatementId());
    Map<String, String> headers = new HashMap<>();
    workspaceClient.apiClient().DELETE(path, request, Void.class, headers);
  }

  @Override
  public Collection<ExternalLink> getResultChunks(String statementId, long chunkIndex) {
    LOGGER.debug("public Optional<ExternalLink> getResultChunk(String statementId = {}, long chunkIndex = {})", statementId, chunkIndex);
    return workspaceClient.statementExecution().getStatementResultChunkN(statementId, chunkIndex).getExternalLinks();
  }

  /**
   * Handles a failed execution and throws appropriate exception
   */
  private void handleFailedExecution(StatementState statementState, String statementId, String statement) throws SQLException {
    LOGGER.debug("private void handleFailedExecution(StatementState statementState = {}, String statementId = {}, String statement = {})", statementState, statementId, statement);
    switch (statementState) {
      case FAILED:
      case CLOSED:
      case CANCELED:
        // TODO: Handle differently for failed, closed and cancelled with proper error codes
        throw new DatabricksSQLException("Statement execution failed " + statementId + " -> " + statement);
      default:
        throw new IllegalStateException("Invalid state for error");
    }
  }

  private ExecuteStatementResponse wrapGetStatementResponse(GetStatementResponse getStatementResponse) {
    return new ExecuteStatementResponse().setStatementId(getStatementResponse.getStatementId())
        .setStatus(getStatementResponse.getStatus())
        .setManifest(getStatementResponse.getManifest())
        .setResult(getStatementResponse.getResult());
  }
}<|MERGE_RESOLUTION|>--- conflicted
+++ resolved
@@ -97,33 +97,22 @@
     Disposition disposition = useCloudFetchForResult(statementType) ? Disposition.EXTERNAL_LINKS : Disposition.INLINE;
     ExecuteStatementRequestWithSession request =
         (ExecuteStatementRequestWithSession) new ExecuteStatementRequestWithSession()
-<<<<<<< HEAD
-        .setSessionId(session.getSessionId())
-        .setStatement(sql)
-        .setWarehouseId(warehouseId)
-        .setDisposition(disposition)
-        .setFormat(format)
-        .setWaitTimeout(ASYNC_TIMEOUT_VALUE)
-        .setParameters(parameters.values().stream().map(
-            param -> new PositionalStatementParameterListItem()
-                .setOrdinal(param.cardinal())
-                .setType(param.type())
-                .setValue(param.value().toString()))
-            .collect(Collectors.toList()));
-
-
-=======
             .setSessionId(session.getSessionId())
             .setStatement(sql)
             .setWarehouseId(warehouseId)
             .setDisposition(disposition)
             .setFormat(format)
             .setWaitTimeout(SYNC_TIMEOUT_VALUE)
-            .setOnWaitTimeout(TimeoutAction.CONTINUE);
+            .setOnWaitTimeout(TimeoutAction.CONTINUE)
+            .setParameters(parameters.values().stream().map(
+                param -> new PositionalStatementParameterListItem()
+                    .setOrdinal(param.cardinal())
+                    .setType(param.type())
+                    .setValue(param.value().toString()))
+                .collect(Collectors.toList()));
 
     long pollCount = 0;
     long executionStartTime = Instant.now().toEpochMilli();
->>>>>>> 0042c888
     ExecuteStatementResponse response = workspaceClient.statementExecution().executeStatement(request);
     String statementId = response.getStatementId();
     StatementState responseState = response.getStatus().getState();
