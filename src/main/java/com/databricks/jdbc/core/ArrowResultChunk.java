--- conflicted
+++ resolved
@@ -68,10 +68,6 @@
   private DownloadStatus status;
 
   private final ArrayList<ArrayList<ValueVector>> recordBatchList;
-<<<<<<< HEAD
-=======
-
->>>>>>> 97e7d03d
   private RootAllocator rootAllocator; // currently null, will be set from ArrowStreamResult
 
   ArrowResultChunk(ChunkInfo chunkInfo) {
