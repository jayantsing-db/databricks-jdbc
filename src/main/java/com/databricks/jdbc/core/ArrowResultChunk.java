--- conflicted
+++ resolved
@@ -67,16 +67,10 @@
   private Instant expiryTime;
   private DownloadStatus status;
 
-<<<<<<< HEAD
-  private final ArrayList<ArrayList<ValueVector>> recordBatchList;
-  private RootAllocator rootAllocator;
-
-=======
   public ArrayList<ArrayList<ValueVector>> recordBatchList;
 
   private RootAllocator rootAllocator;
 
->>>>>>> b0c86745
   ArrowResultChunk(ChunkInfo chunkInfo, RootAllocator rootAllocator) {
     this.chunkIndex = chunkInfo.getChunkIndex();
     this.numRows = chunkInfo.getRowCount();
@@ -86,7 +80,6 @@
     this.status = DownloadStatus.PENDING;
     this.rootAllocator = rootAllocator;
     this.chunkUrl = null;
-    this.rootAllocator = rootAllocator;
   }
 
   public static class ArrowResultChunkIterator {
