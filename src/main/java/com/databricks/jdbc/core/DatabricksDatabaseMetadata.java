package com.databricks.jdbc.core;

<<<<<<< HEAD
import com.databricks.jdbc.client.StatementType;
=======
import com.databricks.jdbc.driver.DatabricksJdbcConstants;
>>>>>>> 87a82f35

import java.sql.*;
import java.util.HashMap;

public class DatabricksDatabaseMetadata implements DatabaseMetaData {
  public static final String DRIVER_NAME = "DatabricksJDBC";
  public static final String PRODUCT_NAME = "SparkSQL";
  public static final int DATABASE_MAJOR_VERSION = 3;
  public static final int DATABASE_MINOR_VERSION = 1;
  public static final int DATABASE_PATCH_VERSION = 1;
  public static final int JDBC_MAJOR_VERSION = 0;
  public static final int JDBC_MINOR_VERSION = 0;
  public static final int JDBC_PATCH_VERSION = 0;
  public static final Integer MAX_NAME_LENGTH = 128;
  public static final String NUMERIC_FUNCTIONS = "ABS,ACOS,ASIN,ATAN,ATAN2,CEILING,COS,COT,DEGREES,EXP,FLOOR,LOG,LOG10,MOD,PI,POWER,RADIANS,RAND,ROUND,SIGN,SIN,SQRT,TAN,TRUNCATE";
  public static final String STRING_FUNCTIONS = "ASCII,CHAR,CHAR_LENGTH,CHARACTER_LENGTH,CONCAT,INSERT,LCASE,LEFT,LENGTH,LOCATE,LOCATE2,LTRIM,OCTET_LENGTH,POSITION,REPEAT,REPLACE,RIGHT,RTRIM,SOUNDEX,SPACE,SUBSTRING,UCASE";
  public static final String SYSTEM_FUNCTIONS = "DATABASE,IFNULL,USER";
  public static final String TIME_DATE_FUNCTIONS = "CURDATE,CURRENT_DATE,CURRENT_TIME,CURRENT_TIMESTAMP,CURTIME,DAYNAME,DAYOFMONTH,DAYOFWEEK,DAYOFYEAR,HOUR,MINUTE,MONTH,MONTHNAME,NOW,QUARTER,SECOND,TIMESTAMPADD,TIMESTAMPDIFF,WEEK,YEAR";

  private final IDatabricksConnection connection;

  private final IDatabricksSession session;

  public DatabricksDatabaseMetadata(IDatabricksConnection connection) {
      this.connection = connection;
      this.session = connection.getSession();
  }
  @Override
  public boolean allProceduresAreCallable() throws SQLException {
    throwExceptionIfConnectionIsClosed();
    return true;
  }

  @Override
  public boolean allTablesAreSelectable() throws SQLException {
    throwExceptionIfConnectionIsClosed();
    return true;
  }

  @Override
  public String getURL() throws SQLException {
    throw new UnsupportedOperationException("Not implemented");
  }

  @Override
  public String getUserName() throws SQLException {
    throwExceptionIfConnectionIsClosed();
    return DatabricksJdbcConstants.USER_NAME;
  }

  @Override
  public boolean isReadOnly() throws SQLException {
    throwExceptionIfConnectionIsClosed();
    return false;
  }

  @Override
  public boolean nullsAreSortedHigh() throws SQLException {
    throwExceptionIfConnectionIsClosed();
    return false;
  }

  @Override
  public boolean nullsAreSortedLow() throws SQLException {
    throwExceptionIfConnectionIsClosed();
    return true;
  }

  @Override
  public boolean nullsAreSortedAtStart() throws SQLException {
    throwExceptionIfConnectionIsClosed();
    return false;
  }

  @Override
  public boolean nullsAreSortedAtEnd() throws SQLException {
    throwExceptionIfConnectionIsClosed();
    return false;
  }

  @Override
  public String getDatabaseProductName() throws SQLException {
    throwExceptionIfConnectionIsClosed();
    return PRODUCT_NAME;
  }

  @Override
  public String getDatabaseProductVersion() throws SQLException {
    throwExceptionIfConnectionIsClosed();
    return DATABASE_MAJOR_VERSION + DatabricksJdbcConstants.FULL_STOP
            + DATABASE_MINOR_VERSION + DatabricksJdbcConstants.FULL_STOP
            + DATABASE_PATCH_VERSION;
  }

  @Override
  public String getDriverName() throws SQLException {
    throwExceptionIfConnectionIsClosed();
    return DRIVER_NAME;
  }

  @Override
  public String getDriverVersion() throws SQLException {
    throwExceptionIfConnectionIsClosed();
    return JDBC_MAJOR_VERSION + DatabricksJdbcConstants.FULL_STOP
            + JDBC_MINOR_VERSION + DatabricksJdbcConstants.FULL_STOP
            + JDBC_PATCH_VERSION;
  }

  @Override
  public int getDriverMajorVersion() {
    throw new UnsupportedOperationException("Not implemented");
  }

  @Override
  public int getDriverMinorVersion() {
    throw new UnsupportedOperationException("Not implemented");
  }

  @Override
  public boolean usesLocalFiles() throws SQLException {
    throwExceptionIfConnectionIsClosed();
    return false;
  }

  @Override
  public boolean usesLocalFilePerTable() throws SQLException {
    throwExceptionIfConnectionIsClosed();
    return false;
  }

  @Override
  public boolean supportsMixedCaseIdentifiers() throws SQLException {
    throwExceptionIfConnectionIsClosed();
    return false;
  }

  @Override
  public boolean storesUpperCaseIdentifiers() throws SQLException {
    throwExceptionIfConnectionIsClosed();
    return false;
  }

  @Override
  public boolean storesLowerCaseIdentifiers() throws SQLException {
    throwExceptionIfConnectionIsClosed();
    return false;
  }

  @Override
  public boolean storesMixedCaseIdentifiers() throws SQLException {
    throwExceptionIfConnectionIsClosed();
    return true;
  }

  @Override
  public boolean supportsMixedCaseQuotedIdentifiers() throws SQLException {
    throwExceptionIfConnectionIsClosed();
    return true;
  }

  @Override
  public boolean storesUpperCaseQuotedIdentifiers() throws SQLException {
    throwExceptionIfConnectionIsClosed();
    return false;
  }

  @Override
  public boolean storesLowerCaseQuotedIdentifiers() throws SQLException {
    throwExceptionIfConnectionIsClosed();
    return false;
  }

  @Override
  public boolean storesMixedCaseQuotedIdentifiers() throws SQLException {
    throwExceptionIfConnectionIsClosed();
    return false;
  }

  @Override
  public String getIdentifierQuoteString() throws SQLException {
    throwExceptionIfConnectionIsClosed();
    return DatabricksJdbcConstants.IDENTIFIER_QUOTE_STRING;
  }

  @Override
  public String getSQLKeywords() throws SQLException {
    throwExceptionIfConnectionIsClosed();
    return DatabricksJdbcConstants.EMPTY_STRING;
  }

  @Override
  public String getNumericFunctions() throws SQLException {
    throwExceptionIfConnectionIsClosed();
    return NUMERIC_FUNCTIONS;
  }

  @Override
  public String getStringFunctions() throws SQLException {
    throwExceptionIfConnectionIsClosed();
    return STRING_FUNCTIONS;
  }

  @Override
  public String getSystemFunctions() throws SQLException {
    throwExceptionIfConnectionIsClosed();
    return SYSTEM_FUNCTIONS;
  }

  @Override
  public String getTimeDateFunctions() throws SQLException {
    throwExceptionIfConnectionIsClosed();
    return TIME_DATE_FUNCTIONS;
  }

  @Override
  public String getSearchStringEscape() throws SQLException {
    throw new UnsupportedOperationException("Not implemented");
  }

  @Override
  public String getExtraNameCharacters() throws SQLException {
    throwExceptionIfConnectionIsClosed();
    return DatabricksJdbcConstants.EMPTY_STRING;
  }

  @Override
  public boolean supportsAlterTableWithAddColumn() throws SQLException {
    throwExceptionIfConnectionIsClosed();
    return false;
  }

  @Override
  public boolean supportsAlterTableWithDropColumn() throws SQLException {
    throwExceptionIfConnectionIsClosed();
    return false;
  }

  @Override
  public boolean supportsColumnAliasing() throws SQLException {
    throwExceptionIfConnectionIsClosed();
    return true;
  }

  @Override
  public boolean nullPlusNonNullIsNull() throws SQLException {
    throwExceptionIfConnectionIsClosed();
    return true;
  }

  @Override
  public boolean supportsConvert() throws SQLException {
    throwExceptionIfConnectionIsClosed();
    return true;
  }

  @Override
  public boolean supportsConvert(int fromType, int toType) throws SQLException {
    throw new UnsupportedOperationException("Not implemented");
  }

  @Override
  public boolean supportsTableCorrelationNames() throws SQLException {
    throwExceptionIfConnectionIsClosed();
    return true;
  }

  @Override
  public boolean supportsDifferentTableCorrelationNames() throws SQLException {
    throwExceptionIfConnectionIsClosed();
    return false;
  }

  @Override
  public boolean supportsExpressionsInOrderBy() throws SQLException {
    throwExceptionIfConnectionIsClosed();
    return true;
  }

  @Override
  public boolean supportsOrderByUnrelated() throws SQLException {
    throwExceptionIfConnectionIsClosed();
    return false;
  }

  @Override
  public boolean supportsGroupBy() throws SQLException {
    throwExceptionIfConnectionIsClosed();
    return true;
  }

  @Override
  public boolean supportsGroupByUnrelated() throws SQLException {
    throwExceptionIfConnectionIsClosed();
    return false;
  }

  @Override
  public boolean supportsGroupByBeyondSelect() throws SQLException {
    throwExceptionIfConnectionIsClosed();
    return true;
  }

  @Override
  public boolean supportsLikeEscapeClause() throws SQLException {
    throwExceptionIfConnectionIsClosed();
    return true;
  }

  @Override
  public boolean supportsMultipleResultSets() throws SQLException {
    throwExceptionIfConnectionIsClosed();
    return false;
  }

  @Override
  public boolean supportsMultipleTransactions() throws SQLException {
    throwExceptionIfConnectionIsClosed();
    return true;
  }

  @Override
  public boolean supportsNonNullableColumns() throws SQLException {
    throwExceptionIfConnectionIsClosed();
    return false;
  }

  @Override
  public boolean supportsMinimumSQLGrammar() throws SQLException {
    throwExceptionIfConnectionIsClosed();
    return true;
  }

  @Override
  public boolean supportsCoreSQLGrammar() throws SQLException {
    throwExceptionIfConnectionIsClosed();
    return true;
  }

  @Override
  public boolean supportsExtendedSQLGrammar() throws SQLException {
    throwExceptionIfConnectionIsClosed();
    return false;
  }

  @Override
  public boolean supportsANSI92EntryLevelSQL() throws SQLException {
    throwExceptionIfConnectionIsClosed();
    return true;
  }

  @Override
  public boolean supportsANSI92IntermediateSQL() throws SQLException {
    throwExceptionIfConnectionIsClosed();
    return false;
  }

  @Override
  public boolean supportsANSI92FullSQL() throws SQLException {
    throwExceptionIfConnectionIsClosed();
    return false;
  }

  @Override
  public boolean supportsIntegrityEnhancementFacility() throws SQLException {
    throwExceptionIfConnectionIsClosed();
    return false;
  }

  @Override
  public boolean supportsOuterJoins() throws SQLException {
    throwExceptionIfConnectionIsClosed();
    return false;
  }

  @Override
  public boolean supportsFullOuterJoins() throws SQLException {
    throwExceptionIfConnectionIsClosed();
    return true;
  }

  @Override
  public boolean supportsLimitedOuterJoins() throws SQLException {
    throwExceptionIfConnectionIsClosed();
    return false;
  }

  @Override
  public String getSchemaTerm() throws SQLException {
    throwExceptionIfConnectionIsClosed();
    return DatabricksJdbcConstants.SCHEMA;
  }

  @Override
  public String getProcedureTerm() throws SQLException {
    throwExceptionIfConnectionIsClosed();
    return DatabricksJdbcConstants.PROCEDURE;
  }

  @Override
  public String getCatalogTerm() throws SQLException {
    throwExceptionIfConnectionIsClosed();
    return DatabricksJdbcConstants.CATALOG;
  }

  @Override
  public boolean isCatalogAtStart() throws SQLException {
    throwExceptionIfConnectionIsClosed();
    return true;
  }

  @Override
  public String getCatalogSeparator() throws SQLException {
    throwExceptionIfConnectionIsClosed();
    return DatabricksJdbcConstants.FULL_STOP;
  }

  @Override
  public boolean supportsSchemasInDataManipulation() throws SQLException {
    throwExceptionIfConnectionIsClosed();
    return true;
  }

  @Override
  public boolean supportsSchemasInProcedureCalls() throws SQLException {
    throwExceptionIfConnectionIsClosed();
    return false;
  }

  @Override
  public boolean supportsSchemasInTableDefinitions() throws SQLException {
    throwExceptionIfConnectionIsClosed();
    return true;
  }

  @Override
  public boolean supportsSchemasInIndexDefinitions() throws SQLException {
    throwExceptionIfConnectionIsClosed();
    return true;
  }

  @Override
  public boolean supportsSchemasInPrivilegeDefinitions() throws SQLException {
    throwExceptionIfConnectionIsClosed();
    return true;
  }

  @Override
  public boolean supportsCatalogsInDataManipulation() throws SQLException {
    throwExceptionIfConnectionIsClosed();
    return true;
  }

  @Override
  public boolean supportsCatalogsInProcedureCalls() throws SQLException {
    throwExceptionIfConnectionIsClosed();
    return true;
  }

  @Override
  public boolean supportsCatalogsInTableDefinitions() throws SQLException {
    throwExceptionIfConnectionIsClosed();
    return true;
  }

  @Override
  public boolean supportsCatalogsInIndexDefinitions() throws SQLException {
    throwExceptionIfConnectionIsClosed();
    return true;
  }

  @Override
  public boolean supportsCatalogsInPrivilegeDefinitions() throws SQLException {
    throwExceptionIfConnectionIsClosed();
    return true;
  }

  @Override
  public boolean supportsPositionedDelete() throws SQLException {
    throwExceptionIfConnectionIsClosed();
    return false;
  }

  @Override
  public boolean supportsPositionedUpdate() throws SQLException {
    throwExceptionIfConnectionIsClosed();
    return false;
  }

  @Override
  public boolean supportsSelectForUpdate() throws SQLException {
    throwExceptionIfConnectionIsClosed();
    return false;
  }

  @Override
  public boolean supportsStoredProcedures() throws SQLException {
    throwExceptionIfConnectionIsClosed();
    return true;
  }

  @Override
  public boolean supportsSubqueriesInComparisons() throws SQLException {
    throwExceptionIfConnectionIsClosed();
    return true;
  }

  @Override
  public boolean supportsSubqueriesInExists() throws SQLException {
    throwExceptionIfConnectionIsClosed();
    return true;
  }

  @Override
  public boolean supportsSubqueriesInIns() throws SQLException {
    throwExceptionIfConnectionIsClosed();
    return true;
  }

  @Override
  public boolean supportsSubqueriesInQuantifieds() throws SQLException {
    throwExceptionIfConnectionIsClosed();
    return true;
  }

  @Override
  public boolean supportsCorrelatedSubqueries() throws SQLException {
    throwExceptionIfConnectionIsClosed();
    return true;
  }

  @Override
  public boolean supportsUnion() throws SQLException {
    throwExceptionIfConnectionIsClosed();
    return true;
  }

  @Override
  public boolean supportsUnionAll() throws SQLException {
    throwExceptionIfConnectionIsClosed();
    return true;
  }

  @Override
  public boolean supportsOpenCursorsAcrossCommit() throws SQLException {
    throwExceptionIfConnectionIsClosed();
    // Open cursors are not supported, however open statements are.
    return false;
  }

  @Override
  public boolean supportsOpenCursorsAcrossRollback() throws SQLException {
    throwExceptionIfConnectionIsClosed();
    // Open cursors are not supported, however open statements are.
    return false;
  }

  @Override
  public boolean supportsOpenStatementsAcrossCommit() throws SQLException {
    throwExceptionIfConnectionIsClosed();
    return true;
  }

  @Override
  public boolean supportsOpenStatementsAcrossRollback() throws SQLException {
    throwExceptionIfConnectionIsClosed();
    return true;
  }

  @Override
  public int getMaxBinaryLiteralLength() throws SQLException {
    throwExceptionIfConnectionIsClosed();
    return 0;
  }

  @Override
  public int getMaxCharLiteralLength() throws SQLException {
    throwExceptionIfConnectionIsClosed();
    return 0;
  }

  @Override
  public int getMaxColumnNameLength() throws SQLException {
    throwExceptionIfConnectionIsClosed();
    return MAX_NAME_LENGTH;
  }

  @Override
  public int getMaxColumnsInGroupBy() throws SQLException {
    throwExceptionIfConnectionIsClosed();
    return 0;
  }

  @Override
  public int getMaxColumnsInIndex() throws SQLException {
    throwExceptionIfConnectionIsClosed();
    return 0;
  }

  @Override
  public int getMaxColumnsInOrderBy() throws SQLException {
    throwExceptionIfConnectionIsClosed();
    return 0;
  }

  @Override
  public int getMaxColumnsInSelect() throws SQLException {
    throwExceptionIfConnectionIsClosed();
    return 0;
  }

  @Override
  public int getMaxColumnsInTable() throws SQLException {
    throwExceptionIfConnectionIsClosed();
    return 0;
  }

  @Override
  public int getMaxConnections() throws SQLException {
    throwExceptionIfConnectionIsClosed();
    return 0;
  }

  @Override
  public int getMaxCursorNameLength() throws SQLException {
    throwExceptionIfConnectionIsClosed();
    return 0;
  }

  @Override
  public int getMaxIndexLength() throws SQLException {
    throwExceptionIfConnectionIsClosed();
    return 0;
  }

  @Override
  public int getMaxSchemaNameLength() throws SQLException {
    throwExceptionIfConnectionIsClosed();
    return MAX_NAME_LENGTH;
  }

  @Override
  public int getMaxProcedureNameLength() throws SQLException {
    throwExceptionIfConnectionIsClosed();
    return 0;
  }

  @Override
  public int getMaxCatalogNameLength() throws SQLException {
    throwExceptionIfConnectionIsClosed();
    return MAX_NAME_LENGTH;
  }

  @Override
  public int getMaxRowSize() throws SQLException {
    throwExceptionIfConnectionIsClosed();
    return 0;
  }

  @Override
  public boolean doesMaxRowSizeIncludeBlobs() throws SQLException {
    throwExceptionIfConnectionIsClosed();
    return false;
  }

  @Override
  public int getMaxStatementLength() throws SQLException {
    throwExceptionIfConnectionIsClosed();
    return 0;
  }

  @Override
  public int getMaxStatements() throws SQLException {
    throwExceptionIfConnectionIsClosed();
    return 0;
  }

  @Override
  public int getMaxTableNameLength() throws SQLException {
    throwExceptionIfConnectionIsClosed();
    return MAX_NAME_LENGTH;
  }

  @Override
  public int getMaxTablesInSelect() throws SQLException {
    throwExceptionIfConnectionIsClosed();
    return 0;
  }

  @Override
  public int getMaxUserNameLength() throws SQLException {
    throwExceptionIfConnectionIsClosed();
    return 0;
  }

  @Override
  public int getDefaultTransactionIsolation() throws SQLException {
    throwExceptionIfConnectionIsClosed();
    return Connection.TRANSACTION_READ_COMMITTED;
  }

  @Override
  public boolean supportsTransactions() throws SQLException {
    throwExceptionIfConnectionIsClosed();
    return false;
  }

  @Override
  public boolean supportsTransactionIsolationLevel(int level) throws SQLException {
    throw new UnsupportedOperationException("Not implemented");
  }

  @Override
  public boolean supportsDataDefinitionAndDataManipulationTransactions() throws SQLException {
    throwExceptionIfConnectionIsClosed();
    return false;
  }

  @Override
  public boolean supportsDataManipulationTransactionsOnly() throws SQLException {
    throwExceptionIfConnectionIsClosed();
    return false;
  }

  @Override
  public boolean dataDefinitionCausesTransactionCommit() throws SQLException {
    throwExceptionIfConnectionIsClosed();
    return false;
  }

  @Override
  public boolean dataDefinitionIgnoredInTransactions() throws SQLException {
    throwExceptionIfConnectionIsClosed();
    return false;
  }

  @Override
  public ResultSet getProcedures(String catalog, String schemaPattern, String procedureNamePattern) throws SQLException {
    throw new UnsupportedOperationException("Not implemented");
  }

  @Override
  public ResultSet getProcedureColumns(String catalog, String schemaPattern, String procedureNamePattern, String columnNamePattern) throws SQLException {
    throw new UnsupportedOperationException("Not implemented");
  }

  @Override
  public ResultSet getTables(String catalog, String schemaPattern, String tableNamePattern, String[] types) throws SQLException {
    throwExceptionIfConnectionIsClosed();

    // TODO: Handle pattern for schema, assuming schema is not a regex for now

    if (catalog == null) {
      catalog = session.getCatalog();
    }
    if (catalog == null) {
      // TODO: return an empty result set
    }
    if (schemaPattern == null) {
      schemaPattern = session.getSchema();
    }
    if (schemaPattern == null) {
      // TODO: return an empty result set
    }

    String showTablesSQL = "show tables from " + catalog + "." + schemaPattern + " like '" + tableNamePattern + "'";
<<<<<<< HEAD
    return session.getDatabricksClient().executeStatement(showTablesSQL, session.getSessionId(),
        session.getWarehouseId(), new HashMap<Integer, ImmutableSqlParameter>(), StatementType.METADATA);
=======
    return session.getDatabricksClient().executeStatement(
        showTablesSQL, session.getWarehouseId(), true, session);
>>>>>>> 87a82f35
  }

  @Override
  public ResultSet getSchemas() throws SQLException {
    return getSchemas(null /* catalog */, null /* schema pattern */);
  }

  @Override
  public ResultSet getCatalogs() throws SQLException {
    throwExceptionIfConnectionIsClosed();

    String showCatalogsSQL = "show catalogs";

<<<<<<< HEAD
    return session.getDatabricksClient().executeStatement(showCatalogsSQL, session.getSessionId(),
            session.getWarehouseId(), new HashMap<Integer, ImmutableSqlParameter>(), StatementType.METADATA);
=======
    return session.getDatabricksClient().executeStatement(
        showCatalogsSQL, session.getWarehouseId(), true, session);
>>>>>>> 87a82f35
  }

  @Override
  public ResultSet getTableTypes() throws SQLException {
    throw new UnsupportedOperationException("Not implemented");
  }

  @Override
  public ResultSet getColumns(String catalog, String schemaPattern, String tableNamePattern, String columnNamePattern) throws SQLException {
    throwExceptionIfConnectionIsClosed();

    // TODO: Handle null catalog, schema, table behaviour

    String showSchemaSQL = "show columns in " + catalog + "." + schemaPattern + "." + tableNamePattern;
    ResultSet resultSet = session.getDatabricksClient().executeStatement(showSchemaSQL, session.getWarehouseId(), true, session);

    // TODO: Handle post result set generation filtering based on result set implementation

    return resultSet;
  }

  @Override
  public ResultSet getColumnPrivileges(String catalog, String schema, String table, String columnNamePattern) throws SQLException {
    throw new UnsupportedOperationException("Not implemented");
  }

  @Override
  public ResultSet getTablePrivileges(String catalog, String schemaPattern, String tableNamePattern) throws SQLException {
    throw new UnsupportedOperationException("Not implemented");
  }

  @Override
  public ResultSet getBestRowIdentifier(String catalog, String schema, String table, int scope, boolean nullable) throws SQLException {
    throw new UnsupportedOperationException("Not implemented");
  }

  @Override
  public ResultSet getVersionColumns(String catalog, String schema, String table) throws SQLException {
    throw new UnsupportedOperationException("Not implemented");
  }

  @Override
  public ResultSet getPrimaryKeys(String catalog, String schema, String table) throws SQLException {
    throw new UnsupportedOperationException("Not implemented");
  }

  @Override
  public ResultSet getImportedKeys(String catalog, String schema, String table) throws SQLException {
    throw new UnsupportedOperationException("Not implemented");
  }

  @Override
  public ResultSet getExportedKeys(String catalog, String schema, String table) throws SQLException {
    throw new UnsupportedOperationException("Not implemented");
  }

  @Override
  public ResultSet getCrossReference(String parentCatalog, String parentSchema, String parentTable, String foreignCatalog, String foreignSchema, String foreignTable) throws SQLException {
    throw new UnsupportedOperationException("Not implemented");
  }

  @Override
  public ResultSet getTypeInfo() throws SQLException {
    throw new UnsupportedOperationException("Not implemented");
  }

  @Override
  public ResultSet getIndexInfo(String catalog, String schema, String table, boolean unique, boolean approximate) throws SQLException {
    throw new UnsupportedOperationException("Not implemented");
  }

  @Override
  public boolean supportsResultSetType(int type) throws SQLException {
    throw new UnsupportedOperationException("Not implemented");
  }

  @Override
  public boolean supportsResultSetConcurrency(int type, int concurrency) throws SQLException {
    throwExceptionIfConnectionIsClosed();
    return type == ResultSet.TYPE_FORWARD_ONLY && concurrency == ResultSet.CONCUR_READ_ONLY;
  }

  @Override
  public boolean ownUpdatesAreVisible(int type) throws SQLException {
    throwExceptionIfConnectionIsClosed();
    return false;
  }

  @Override
  public boolean ownDeletesAreVisible(int type) throws SQLException {
    throwExceptionIfConnectionIsClosed();
    return false;
  }

  @Override
  public boolean ownInsertsAreVisible(int type) throws SQLException {
    throwExceptionIfConnectionIsClosed();
    return false;
  }

  @Override
  public boolean othersUpdatesAreVisible(int type) throws SQLException {
    throwExceptionIfConnectionIsClosed();
    return false;
  }

  @Override
  public boolean othersDeletesAreVisible(int type) throws SQLException {
    throwExceptionIfConnectionIsClosed();
    return false;
  }

  @Override
  public boolean othersInsertsAreVisible(int type) throws SQLException {
    throwExceptionIfConnectionIsClosed();
    return false;
  }

  @Override
  public boolean updatesAreDetected(int type) throws SQLException {
    throwExceptionIfConnectionIsClosed();
    return false;
  }

  @Override
  public boolean deletesAreDetected(int type) throws SQLException {
    throw new UnsupportedOperationException("Not implemented");
  }

  @Override
  public boolean insertsAreDetected(int type) throws SQLException {
    throwExceptionIfConnectionIsClosed();
    return false;
  }

  @Override
  public boolean supportsBatchUpdates() throws SQLException {
    throwExceptionIfConnectionIsClosed();
    return false;
  }

  @Override
  public ResultSet getUDTs(String catalog, String schemaPattern, String typeNamePattern, int[] types) throws SQLException {
    throw new UnsupportedOperationException("Not implemented");
  }

  @Override
  public Connection getConnection() throws SQLException {
    return connection.getConnection();
  }

  @Override
  public boolean supportsSavepoints() throws SQLException {
    throwExceptionIfConnectionIsClosed();
    return false;
  }

  @Override
  public boolean supportsNamedParameters() throws SQLException {
    throwExceptionIfConnectionIsClosed();
    return false;
  }

  @Override
  public boolean supportsMultipleOpenResults() throws SQLException {
    throwExceptionIfConnectionIsClosed();
    return false;
  }

  @Override
  public boolean supportsGetGeneratedKeys() throws SQLException {
    throwExceptionIfConnectionIsClosed();
    return false;
  }

  @Override
  public ResultSet getSuperTypes(String catalog, String schemaPattern, String typeNamePattern) throws SQLException {
    throw new UnsupportedOperationException("Not implemented");
  }

  @Override
  public ResultSet getSuperTables(String catalog, String schemaPattern, String tableNamePattern) throws SQLException {
    throw new UnsupportedOperationException("Not implemented");
  }

  @Override
  public ResultSet getAttributes(String catalog, String schemaPattern, String typeNamePattern, String attributeNamePattern) throws SQLException {
    throw new UnsupportedOperationException("Not implemented");
  }

  @Override
  public boolean supportsResultSetHoldability(int holdability) throws SQLException {
    throwExceptionIfConnectionIsClosed();
    return holdability == ResultSet.CLOSE_CURSORS_AT_COMMIT;
  }

  @Override
  public int getResultSetHoldability() throws SQLException {
    throwExceptionIfConnectionIsClosed();
    return ResultSet.CLOSE_CURSORS_AT_COMMIT;
  }

  @Override
  public int getDatabaseMajorVersion() throws SQLException {
    return DATABASE_MAJOR_VERSION;
  }

  @Override
  public int getDatabaseMinorVersion() throws SQLException {
    return DATABASE_MINOR_VERSION;
  }

  @Override
  public int getJDBCMajorVersion() throws SQLException {
    return JDBC_MAJOR_VERSION;
  }

  @Override
  public int getJDBCMinorVersion() throws SQLException {
    return JDBC_MINOR_VERSION;
  }

  @Override
  public int getSQLStateType() throws SQLException {
    throwExceptionIfConnectionIsClosed();
    return DatabaseMetaData.sqlStateSQL;
  }

  @Override
  public boolean locatorsUpdateCopy() throws SQLException {
    throwExceptionIfConnectionIsClosed();
    return false;
  }

  @Override
  public boolean supportsStatementPooling() throws SQLException {
    throwExceptionIfConnectionIsClosed();
    return false;
  }

  @Override
  public RowIdLifetime getRowIdLifetime() throws SQLException {
    throwExceptionIfConnectionIsClosed();
    return RowIdLifetime.ROWID_UNSUPPORTED;
  }

  @Override
  public ResultSet getSchemas(String catalog, String schemaPattern) throws SQLException {
    throwExceptionIfConnectionIsClosed();

    if (catalog == null) {
        catalog = session.getCatalog();
    }

    if (catalog == null) {
      // TODO: Return an empty result set
    }

    String showSchemaSQL = "show schemas in " + catalog + " like \'" + schemaPattern + "\'";
    return session.getDatabricksClient().executeStatement(
<<<<<<< HEAD
        showSchemaSQL, session.getSessionId(), session.getWarehouseId(), new HashMap<Integer, ImmutableSqlParameter>(),
        StatementType.METADATA);
=======
        showSchemaSQL, session.getWarehouseId(), true, session);
>>>>>>> 87a82f35
  }

  @Override
  public boolean supportsStoredFunctionsUsingCallSyntax() throws SQLException {
    throwExceptionIfConnectionIsClosed();
    return false;
  }

  @Override
  public boolean autoCommitFailureClosesAllResultSets() throws SQLException {
    throwExceptionIfConnectionIsClosed();
    return true;
  }

  @Override
  public ResultSet getClientInfoProperties() throws SQLException {
    throw new UnsupportedOperationException("Not implemented");
  }

  @Override
  public ResultSet getFunctions(String catalog, String schemaPattern, String functionNamePattern) throws SQLException {
    throwExceptionIfConnectionIsClosed();

    // TODO: Handle null catalog, schema, function behaviour

    String showSchemaSQL = "show functions in " + catalog + "." + schemaPattern + " like '" + functionNamePattern + "'";
    return session.getDatabricksClient().executeStatement(showSchemaSQL, session.getWarehouseId(), true, session);
  }

  @Override
  public ResultSet getFunctionColumns(String catalog, String schemaPattern, String functionNamePattern, String columnNamePattern) throws SQLException {
    throw new UnsupportedOperationException("Not implemented");
  }

  @Override
  public ResultSet getPseudoColumns(String catalog, String schemaPattern, String tableNamePattern, String columnNamePattern) throws SQLException {
    throw new UnsupportedOperationException("Not implemented");
  }

  @Override
  public boolean generatedKeyAlwaysReturned() throws SQLException {
    throwExceptionIfConnectionIsClosed();
    return false;
  }

  @Override
  public <T> T unwrap(Class<T> iface) throws SQLException {
    throw new UnsupportedOperationException("Not implemented");
  }

  @Override
  public boolean isWrapperFor(Class<?> iface) throws SQLException {
    throw new UnsupportedOperationException("Not implemented");
  }

  private void throwExceptionIfConnectionIsClosed() throws SQLException {
    if (!connection.getSession().isOpen()) {
      throw new DatabricksSQLException("Connection closed!");
    }
  }
}<|MERGE_RESOLUTION|>--- conflicted
+++ resolved
@@ -1,10 +1,7 @@
 package com.databricks.jdbc.core;
 
-<<<<<<< HEAD
 import com.databricks.jdbc.client.StatementType;
-=======
 import com.databricks.jdbc.driver.DatabricksJdbcConstants;
->>>>>>> 87a82f35
 
 import java.sql.*;
 import java.util.HashMap;
@@ -770,13 +767,8 @@
     }
 
     String showTablesSQL = "show tables from " + catalog + "." + schemaPattern + " like '" + tableNamePattern + "'";
-<<<<<<< HEAD
-    return session.getDatabricksClient().executeStatement(showTablesSQL, session.getSessionId(),
-        session.getWarehouseId(), new HashMap<Integer, ImmutableSqlParameter>(), StatementType.METADATA);
-=======
     return session.getDatabricksClient().executeStatement(
-        showTablesSQL, session.getWarehouseId(), true, session);
->>>>>>> 87a82f35
+        showTablesSQL, session.getWarehouseId(), new HashMap<Integer, ImmutableSqlParameter>(), StatementType.METADATA, session);
   }
 
   @Override
@@ -790,13 +782,9 @@
 
     String showCatalogsSQL = "show catalogs";
 
-<<<<<<< HEAD
-    return session.getDatabricksClient().executeStatement(showCatalogsSQL, session.getSessionId(),
-            session.getWarehouseId(), new HashMap<Integer, ImmutableSqlParameter>(), StatementType.METADATA);
-=======
     return session.getDatabricksClient().executeStatement(
-        showCatalogsSQL, session.getWarehouseId(), true, session);
->>>>>>> 87a82f35
+        showCatalogsSQL, session.getWarehouseId(), new HashMap<Integer, ImmutableSqlParameter>(),
+        StatementType.METADATA, session);
   }
 
   @Override
@@ -811,7 +799,8 @@
     // TODO: Handle null catalog, schema, table behaviour
 
     String showSchemaSQL = "show columns in " + catalog + "." + schemaPattern + "." + tableNamePattern;
-    ResultSet resultSet = session.getDatabricksClient().executeStatement(showSchemaSQL, session.getWarehouseId(), true, session);
+    ResultSet resultSet = session.getDatabricksClient().executeStatement(showSchemaSQL, session.getWarehouseId(),
+        new HashMap<Integer, ImmutableSqlParameter>(), StatementType.METADATA, session);
 
     // TODO: Handle post result set generation filtering based on result set implementation
 
@@ -1057,12 +1046,8 @@
 
     String showSchemaSQL = "show schemas in " + catalog + " like \'" + schemaPattern + "\'";
     return session.getDatabricksClient().executeStatement(
-<<<<<<< HEAD
-        showSchemaSQL, session.getSessionId(), session.getWarehouseId(), new HashMap<Integer, ImmutableSqlParameter>(),
-        StatementType.METADATA);
-=======
-        showSchemaSQL, session.getWarehouseId(), true, session);
->>>>>>> 87a82f35
+        showSchemaSQL, session.getWarehouseId(), new HashMap<Integer, ImmutableSqlParameter>(),
+        StatementType.METADATA, session);
   }
 
   @Override
@@ -1089,7 +1074,8 @@
     // TODO: Handle null catalog, schema, function behaviour
 
     String showSchemaSQL = "show functions in " + catalog + "." + schemaPattern + " like '" + functionNamePattern + "'";
-    return session.getDatabricksClient().executeStatement(showSchemaSQL, session.getWarehouseId(), true, session);
+    return session.getDatabricksClient().executeStatement(showSchemaSQL, session.getWarehouseId(),
+        new HashMap<Integer, ImmutableSqlParameter>(), StatementType.METADATA, session);
   }
 
   @Override
