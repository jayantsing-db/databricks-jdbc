package com.databricks.jdbc.core;

import com.databricks.sdk.service.sql.ColumnInfoTypeName;
import org.slf4j.Logger;
import org.slf4j.LoggerFactory;

import java.sql.Date;
import java.sql.Timestamp;
import java.sql.Types;
import java.util.ArrayList;
import java.util.Arrays;

/**
 * Databricks types as supported in
 * https://docs.databricks.com/en/sql/language-manual/sql-ref-datatypes.html
 */
public class DatabricksTypeUtil {

  private static final Logger LOGGER = LoggerFactory.getLogger(DatabricksTypeUtil.class);

  public static final String BIGINT = "BIGINT";
  public static final String BINARY = "BINARY";
  public static final String BOOLEAN = "BOOLEAN";
  public static final String DATE = "DATE";
  public static final String DECIMAL = "DECIMAL";
  public static final String DOUBLE = "DOUBLE";
  public static final String FLOAT = "FLOAT";
  public static final String INT = "INT";
  public static final String INTERVAL = "INTERVAL";
  public static final String VOID = "VOID";
  public static final String SMALLINT = "SHORT";
  public static final String STRING = "STRING";
  public static final String TINYINT = "TINYINT";
  public static final String TIMESTAMP = "TIMESTAMP";
  public static final String TIMESTAMP_NTZ = "TIMESTAMP_NTZ";
  public static final String MAP = "MAP";
  public static final String ARRAY = "ARRAY";
  public static final String STRUCT = "STRUCT";

  private static final ArrayList<ColumnInfoTypeName> SIGNED_TYPES =
      new ArrayList<>(
          Arrays.asList(
              ColumnInfoTypeName.DECIMAL,
              ColumnInfoTypeName.DOUBLE,
              ColumnInfoTypeName.FLOAT,
              ColumnInfoTypeName.INT,
              ColumnInfoTypeName.LONG,
              ColumnInfoTypeName.SHORT));
  private static final ArrayList<ColumnInfoTypeName> CASE_SENSITIVE_TYPES =
      new ArrayList<>(Arrays.asList(ColumnInfoTypeName.CHAR, ColumnInfoTypeName.STRING));

  public static int getColumnType(ColumnInfoTypeName typeName) {
    if (typeName == null) {
<<<<<<< HEAD
      return Types.VARCHAR;
    }

=======
      return Types.OTHER;
    }
>>>>>>> 7b595139
    switch (typeName) {
      case BYTE:
        return Types.TINYINT;
      case SHORT:
        return Types.SMALLINT;
      case INT:
        return Types.INTEGER;
      case LONG:
        return Types.BIGINT;
      case FLOAT:
        return Types.FLOAT;
      case DOUBLE:
        return Types.DOUBLE;
      case DECIMAL:
        return Types.DECIMAL;
      case BINARY:
        return Types.BINARY;
      case BOOLEAN:
        return Types.BOOLEAN;
      case CHAR:
        return Types.CHAR;
      case STRING:
        // TODO: Handle complex data types
      case MAP:
      case INTERVAL:
        return Types.VARCHAR;
      case TIMESTAMP:
        return Types.TIMESTAMP;
      case DATE:
        return Types.DATE;
      case STRUCT:
        return Types.STRUCT;
      case ARRAY:
        return Types.ARRAY;
      case NULL:
        return Types.NULL;
      case USER_DEFINED_TYPE:
        return Types.OTHER;
      default:
        LOGGER.error("Unknown column type: {}", typeName);
        throw new IllegalStateException("Unknown column type: " + typeName);
    }
  }

  public static String getColumnTypeClassName(ColumnInfoTypeName typeName) {
    if (typeName == null) {
<<<<<<< HEAD
      return "";
    }

=======
      return "null";
    }
>>>>>>> 7b595139
    switch (typeName) {
      case BYTE:
      case SHORT:
      case INT:
        return "java.lang.Integer";
      case LONG:
        return "java.lang.Long";
      case FLOAT:
      case DOUBLE:
        return "java.lang.Double";
      case DECIMAL:
        return "java.math.BigDecimal";
      case BINARY:
        return "[B";
      case BOOLEAN:
        return "java.lang.Boolean";
      case CHAR:
      case STRING:
        // TODO: Handle complex data types
      case INTERVAL:
      case USER_DEFINED_TYPE:
        return "java.lang.String";
      case TIMESTAMP:
        return "java.sql.Timestamp";
      case DATE:
        return "java.sql.Date";
      case STRUCT:
        return "java.sql.Struct";
      case ARRAY:
        return "java.sql.Array";
      case NULL:
        return "null";
      case MAP:
        return "java.util.Map";
      default:
        LOGGER.error("Unknown column type: {}", typeName);
        throw new IllegalStateException("Unknown column type: " + typeName);
    }
  }

  public static int getDisplaySize(ColumnInfoTypeName typeName, int precision) {
    if (typeName == null) {
      return 255;
    }
<<<<<<< HEAD

=======
>>>>>>> 7b595139
    switch (typeName) {
      case BYTE:
      case SHORT:
      case INT:
      case LONG:
      case BINARY:
        return precision + 1; // including negative sign
      case CHAR:
        return precision;
      case FLOAT:
      case DOUBLE:
      case DECIMAL:
        return 24;
      case BOOLEAN:
        return 5; // length of `false`
      case TIMESTAMP:
        return 29; // as per
        // https://docs.oracle.com/en/java/javase/21/docs/api/java.sql/java/sql/Timestamp.html#toString()
      case DATE:
        return 10;
      case NULL:
        return 4; // Length of `NULL`
      case ARRAY:
      case STRING:
      case STRUCT:
      default:
        return 255;
    }
  }

  public static int getPrecision(ColumnInfoTypeName typeName) {
    if (typeName == null) {
      return 0;
    }
<<<<<<< HEAD

=======
>>>>>>> 7b595139
    switch (typeName) {
      case BYTE:
      case SHORT:
        return 5;
      case INT:
      case DATE:
      case DECIMAL:
        return 10;
      case LONG:
        return 19;
      case CHAR:
      case BOOLEAN:
      case BINARY:
        return 1;
      case FLOAT:
        return 7;
      case DOUBLE:
        return 15;
      case TIMESTAMP:
        return 29;
      case ARRAY:
      case STRING:
      case STRUCT:
        return 255;
      default:
        return 0;
    }
  }

  public static boolean isSigned(ColumnInfoTypeName typeName) {
    return SIGNED_TYPES.contains(typeName);
  }

  /**
   * Converts SQL type into Databricks type as defined in
   * https://docs.databricks.com/en/sql/language-manual/sql-ref-datatypes.html
   *
   * @param sqlType SQL type input
   * @return databricks type
   */
  public static String getDatabricksTypeFromSQLType(int sqlType) {
    switch (sqlType) {
      case Types.ARRAY:
        return ARRAY;
      case Types.BIGINT:
        return BIGINT;
      case Types.BINARY:
      case Types.VARBINARY:
      case Types.LONGVARBINARY:
        return BINARY;
      case Types.DATE:
        return DATE;
      case Types.DECIMAL:
        return DECIMAL;
      case Types.BOOLEAN:
        return BOOLEAN;
      case Types.DOUBLE:
        return DOUBLE;
      case Types.FLOAT:
        return FLOAT;
      case Types.INTEGER:
        return INT;
      case Types.VARCHAR:
      case Types.LONGVARCHAR:
      case Types.NVARCHAR:
      case Types.LONGNVARCHAR:
        return STRING;
      case Types.TIMESTAMP:
        return TIMESTAMP_NTZ;
      case Types.TIMESTAMP_WITH_TIMEZONE:
        return TIMESTAMP;
      case Types.STRUCT:
        return STRUCT;
      case Types.TINYINT:
        return TINYINT;
      case Types.SMALLINT:
        return SMALLINT;
      default:
        // TODO: handle more types
        return null;
    }
  }

  /**
   * Infers Databricks type from class of given object as defined in
   * https://docs.databricks.com/en/sql/language-manual/sql-ref-datatypes.html
   *
   * @param obj input object
   * @return inferred Databricks type
   */
  public static String inferDatabricksType(Object obj) {
    String type = null;
    if (obj == null) {
      type = VOID;
    } else if (obj instanceof Long) {
      type = BIGINT;
    } else if (obj instanceof Short) {
      type = SMALLINT;
    } else if (obj instanceof Byte) {
      type = TINYINT;
    } else if (obj instanceof Float) {
      type = FLOAT;
    } else if (obj instanceof String) {
      type = STRING;
    } else if (obj instanceof Integer) {
      type = INT;
    } else if (obj instanceof Timestamp) {
      type = TIMESTAMP;
    } else if (obj instanceof Date) {
      type = DATE;
    } else if (obj instanceof Double) {
      type = DOUBLE;
    }
    // TODO: handle more types
    return type;
  }
}<|MERGE_RESOLUTION|>--- conflicted
+++ resolved
@@ -51,14 +51,10 @@
 
   public static int getColumnType(ColumnInfoTypeName typeName) {
     if (typeName == null) {
-<<<<<<< HEAD
       return Types.VARCHAR;
     }
-
-=======
       return Types.OTHER;
     }
->>>>>>> 7b595139
     switch (typeName) {
       case BYTE:
         return Types.TINYINT;
@@ -105,14 +101,10 @@
 
   public static String getColumnTypeClassName(ColumnInfoTypeName typeName) {
     if (typeName == null) {
-<<<<<<< HEAD
       return "";
     }
-
-=======
       return "null";
     }
->>>>>>> 7b595139
     switch (typeName) {
       case BYTE:
       case SHORT:
@@ -157,10 +149,7 @@
     if (typeName == null) {
       return 255;
     }
-<<<<<<< HEAD
-
-=======
->>>>>>> 7b595139
+
     switch (typeName) {
       case BYTE:
       case SHORT:
@@ -195,10 +184,6 @@
     if (typeName == null) {
       return 0;
     }
-<<<<<<< HEAD
-
-=======
->>>>>>> 7b595139
     switch (typeName) {
       case BYTE:
       case SHORT:
