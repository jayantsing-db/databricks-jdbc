--- conflicted
+++ resolved
@@ -41,23 +41,32 @@
 
   /**
    * Returns the client for connecting to Databricks server
-   * @return
    */
   DatabricksClient getDatabricksClient();
 
-<<<<<<< HEAD
   /**
    * Provides executor service to download external links asynchronously
    * @return the shared executor service for the session
    */
   ExecutorService getExecutorService();
-=======
+
+  /**
+   * Returns default catalog associated with the session
+   */
   String getCatalog();
 
+  /**
+   * Returns default schema associated with the session
+   */
   String getSchema();
 
+  /**
+   * Sets the default catalog
+   */
   void setCatalog(String catalog);
 
+  /**
+   * Sets the default schema
+   */
   void setSchema(String schema);
->>>>>>> cfe61da8
 }